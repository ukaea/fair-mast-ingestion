import pandas as pd
import xarray as xr
<<<<<<< HEAD
from dataclasses import asdict
from src.archive.reader import DatasetReader, SignalMetadataReader, SourceMetadataReader
=======
import pytest
pyuda_import = pytest.importorskip("pyuda") 
from src.archive.reader import DatasetReader
>>>>>>> 7bf7dee0

def test_list_signals():
    shot = 30420
    reader = DatasetReader(shot)
    signals = reader.list_datasets()

    assert isinstance(signals, list)
    assert len(signals) == 11254

    info = signals[0]
    assert info.name == "abm/calib_shot"


def test_list_signals_exclude_raw():
    shot = 30420
    reader = DatasetReader(shot)
    signals = reader.list_datasets(exclude_raw=True)

    assert isinstance(signals, list)
    assert len(signals) == 890

    info = signals[0]
    assert info.name == "abm/calib_shot"


def test_read_signal():
    shot = 30420
    reader = DatasetReader(shot)
    signals = reader.list_datasets()
    info = asdict(signals[0])
    info["format"] = "IDA"
    dataset = reader.read_dataset(info)

    assert isinstance(dataset, xr.Dataset)
    assert dataset.attrs["name"] == "abm/calib_shot"
    assert dataset["time"].shape == (1,)


def test_read_image():
    shot = 30420
    reader = DatasetReader(shot)

    signals = reader.list_datasets()
    signals = filter(lambda x: x.signal_type == "Image", signals)
    signals = list(signals)

    dataset = reader.read_dataset(asdict(signals[0]))

    assert isinstance(dataset, xr.Dataset)
    assert dataset.attrs["name"] == "rba"
    assert dataset["time"].shape == (186,)
    assert dataset["data"].shape == (186, 912, 768)
    assert list(dataset.dims.keys()) == ["time", "height", "width"]


def test_read_signals_metadata():
    shot = 30420
    reader = SignalMetadataReader(shot)
    df = reader.read_metadata()

    assert isinstance(df, pd.DataFrame)


def test_read_sources_metadata():
    shot = 30420
    reader = SourceMetadataReader(shot)
    df = reader.read_metadata()

    assert isinstance(df, pd.DataFrame)<|MERGE_RESOLUTION|>--- conflicted
+++ resolved
@@ -1,13 +1,9 @@
 import pandas as pd
 import xarray as xr
-<<<<<<< HEAD
 from dataclasses import asdict
-from src.archive.reader import DatasetReader, SignalMetadataReader, SourceMetadataReader
-=======
 import pytest
 pyuda_import = pytest.importorskip("pyuda") 
-from src.archive.reader import DatasetReader
->>>>>>> 7bf7dee0
+from src.archive.reader import DatasetReader, SignalMetadataReader, SourceMetadataReader
 
 def test_list_signals():
     shot = 30420
