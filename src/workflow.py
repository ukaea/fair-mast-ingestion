import s3fs
import logging
from pathlib import Path
from dask.distributed import Client, as_completed
from src.task import (
    CreateDatasetTask,
    UploadDatasetTask,
    CleanupDatasetTask,
    CreateSignalMetadataTask,
    CreateSourceMetadataTask,
)
from src.uploader import UploadConfig

logging.basicConfig(level=logging.INFO)


class MetadataWorkflow:

    def __init__(self, data_dir: str):
        self.data_dir = Path(data_dir)

    def __call__(self, shot: int):
        try:
            signal_metadata = CreateSignalMetadataTask(self.data_dir / "signals", shot)
            signal_metadata()
        except Exception as e:
            logging.error(f"Could not parse signal metadata for shot {shot}: {e}")

        try:
            source_metadata = CreateSourceMetadataTask(self.data_dir / "sources", shot)
            source_metadata()
        except Exception as e:
            logging.error(f"Could not parse source metadata for shot {shot}: {e}")


class S3IngestionWorkflow:

    def __init__(
        self,
        metadata_dir: str,
        data_dir: str,
        upload_config: UploadConfig,
        force: bool = True,
        signal_names: list[str] = [],
        source_names: list[str] = [],
        file_format: str = 'zarr',
        facility: str = "MAST",
    ):
        self.metadata_dir = metadata_dir
        self.data_dir = Path(data_dir)
        self.upload_config = upload_config
        self.force = force
        self.signal_names = signal_names
        self.source_names = source_names
        self.fs = s3fs.S3FileSystem(
            anon=True, client_kwargs={"endpoint_url": self.upload_config.endpoint_url}
        )
        self.file_format = file_format
        self.facility = facility

    def __call__(self, shot: int):
        local_path = self.data_dir / f"{shot}.{self.file_format}"
        create = CreateDatasetTask(
            self.metadata_dir,
            self.data_dir,
            shot,
            self.signal_names,
            self.source_names,
            self.file_format,
            self.facility
        )

        upload = UploadDatasetTask(local_path, self.upload_config)
        cleanup = CleanupDatasetTask(local_path)

        try:
            url = self.upload_config.url + f"{shot}.{self.file_format}"
            if self.force or not self.fs.exists(url):
                create()
                upload()
            else:
                logging.info(f"Skipping shot {shot} as it already exists")
        except Exception as e:
            logging.error(f"Failed to run workflow with error {type(e)}: {e}")

        cleanup()

class LocalIngestionWorkflow:

    def __init__(
        self,
        metadata_dir: str,
        data_dir: str,
        force: bool = True,
        signal_names: list[str] = [],
        source_names: list[str] = [],
        file_format: str = 'zarr',
        facility: str = "MAST"
    ):
        self.metadata_dir = metadata_dir
        self.data_dir = Path(data_dir)
        self.force = force
        self.signal_names = signal_names
        self.source_names = source_names
        self.file_format = file_format
        self.facility = facility

    def __call__(self, shot: int):
        self.data_dir.mkdir(exist_ok=True, parents=True)

        create = CreateDatasetTask(
            self.metadata_dir,
            self.data_dir,
            shot,
            self.signal_names,
            self.source_names,
            self.file_format,
            self.facility
        )

        try:
            create()
        except Exception as e:
            import traceback
<<<<<<< HEAD
            print(traceback.format_exc())
            logging.error(f"Failed to run workflow with error {type(e)}: {e}")
=======
            trace = traceback.format_exc()
            logging.error(f"Failed to run workflow with error {type(e)}: {e}\n{trace}")
>>>>>>> 5c3821d4





class WorkflowManager:

    def __init__(self, workflow):
        self.workflow = workflow

    def run_workflows(self, shot_list: list[int], parallel=True):
        if parallel:
            self._run_workflows_parallel(shot_list)
        else:
            self._run_workflows_serial(shot_list)

    def _run_workflows_serial(self, shot_list: list[int]):
        n = len(shot_list)
        for i, shot in enumerate(shot_list):
            self.workflow(shot)
            logging.info(f"Done shot {i+1}/{n} = {(i+1)/n*100:.2f}%")

    def _run_workflows_parallel(self, shot_list: list[int]):
        dask_client = Client()
        tasks = []

        for shot in shot_list:
            task = dask_client.submit(self.workflow, shot)
            tasks.append(task)

        n = len(tasks)
        for i, task in enumerate(as_completed(tasks)):
            logging.info(f"Done shot {i+1}/{n} = {(i+1)/n*100:.2f}%")<|MERGE_RESOLUTION|>--- conflicted
+++ resolved
@@ -122,13 +122,8 @@
             create()
         except Exception as e:
             import traceback
-<<<<<<< HEAD
-            print(traceback.format_exc())
-            logging.error(f"Failed to run workflow with error {type(e)}: {e}")
-=======
             trace = traceback.format_exc()
             logging.error(f"Failed to run workflow with error {type(e)}: {e}\n{trace}")
->>>>>>> 5c3821d4
 
 
 
