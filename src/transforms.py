import json
import re
import uuid
from pathlib import Path
from typing import Any, Optional

import numpy as np
import pandas as pd
import pint
import pyarrow.parquet as pq
import xarray as xr

DIMENSION_MAPPING_FILE = "mappings/mast/dimensions.json"
UNITS_MAPPING_FILE = "mappings/mast/units.json"
CUSTOM_UNITS_FILE = "mappings/mast/custom_units.txt"


def get_dataset_item_uuid(name: str, shot: int) -> str:
    oid_name = name + "/" + str(shot)
    return str(uuid.uuid5(uuid.NAMESPACE_OID, oid_name))


class MapDict:
    def __init__(self, transform) -> None:
        self.transform = transform

    def __call__(self, datasets: dict[str, xr.Dataset]) -> dict[str, xr.Dataset]:
        out = {}
        for key, dataset in datasets.items():
            try:
                out[key] = self.transform(dataset)
            except Exception as e:
                raise RuntimeError(f"{key}: {e}")
        return out


class RenameDimensions:
    def __init__(
        self, mapping_file=DIMENSION_MAPPING_FILE, squeeze_dataset: bool = True
    ) -> None:
        self.squeeze_dataset = squeeze_dataset

        with Path(mapping_file).open("r") as handle:
            self.dimension_mapping = json.load(handle)

    def __call__(self, dataset: xr.Dataset) -> xr.Dataset:
        name = dataset.attrs["name"]
        if name in self.dimension_mapping:
            dims = self.dimension_mapping[name]

            for old_name, new_name in dims.items():
                if old_name in dataset.dims:
                    if new_name not in dataset:
                        dataset = dataset.rename_dims({old_name: new_name})
                    else:
                        dataset = dataset.swap_dims({old_name: new_name})
                        dataset = dataset.drop_vars(old_name)

            for old_name, new_name in dims.items():
                if old_name in dataset.coords:
                    dataset = dataset.rename_vars({old_name: new_name})

            dataset.attrs["dims"] = list(dataset.sizes.keys())
        if self.squeeze_dataset:
            dataset = dataset.squeeze()
        dataset = dataset.compute()
        return dataset


class DropZeroDimensions:
    def __call__(self, dataset: xr.Dataset) -> Any:
        for key, coord in dataset.coords.items():
            if (coord.values == 0).all():
                dataset = dataset.drop_vars(key)
        dataset = dataset.compute()
        return dataset


class DropDatasets:
    def __init__(self, keys: list[str]) -> None:
        self.keys = keys

    def __call__(self, datasets: dict[str, xr.Dataset]) -> dict[str, xr.Dataset]:
        for key in self.keys:
            datasets.pop(key)
        return datasets


class DropCoordinates:
    def __init__(self, name, keys: list[str]) -> None:
        self.name = name
        self.keys = keys

    def __call__(self, datasets: dict[str, xr.Dataset]) -> dict[str, xr.Dataset]:
        for name, dataset in datasets.items():
            if name == self.name:
                for key in self.keys:
                    dataset = dataset.drop_indexes(key)
                    datasets[name] = dataset.drop_vars(key)
        return datasets

<<<<<<< HEAD
=======

class StandardiseSignalDataset:
    def __init__(self, source: str, squeeze_dataset: bool = True) -> None:
        self.source = source
        self.squeeze_dataset = squeeze_dataset

    def __call__(self, dataset: xr.Dataset) -> xr.Dataset:
        if self.squeeze_dataset:
            dataset = dataset.squeeze(drop=True)

        name = dataset.attrs["name"].split("/")[-1]

        # Drop error if all zeros
        if (dataset["error"].values == 0).all():
            dataset = dataset.drop_vars("error")

        # Rename variables
        new_names = {}
        if "error" in dataset:
            new_names["data"] = name
            new_names["error"] = "_".join([name, "error"])
        else:
            name = (
                name + "_"
                if name == "time" or name in dataset.data_vars or name in dataset.coords
                else name
            )
            new_names["data"] = name

        dataset = dataset.rename(new_names)
        dataset = self._drop_unused_coords(dataset)

        if "time" in dataset.dims:
            dataset = dataset.drop_duplicates(dim="time")

        # Update attributes
        attrs = dataset.attrs
        attrs["name"] = self.source + "/" + new_names["data"]
        attrs["dims"] = list(dataset.sizes.keys())
        dataset[new_names["data"]].attrs = attrs
        dataset = dataset.compute()
        return dataset

>>>>>>> 9db7d608
    def _drop_unused_coords(self, data: xr.Dataset) -> xr.Dataset:
        used_coords = set()
        for var in data.data_vars.values():
            used_coords.update(var.dims)

        # Drop coordinates that are not used
        unused_coords = set(data.coords) - used_coords
        data = data.drop_vars(unused_coords)
        return data


class RenameVariables:
    def __init__(self, mapping: dict[str, str]):
        self.mapping = mapping

    def __call__(self, dataset: xr.Dataset) -> xr.Dataset:
        for key, value in self.mapping.items():
            if key in dataset:
                dataset = dataset.rename_vars({key: value})
        dataset = dataset.compute()
        return dataset


class MergeDatasets:
    def __call__(self, dataset_dict: dict[str, xr.Dataset]) -> xr.Dataset:
        dataset = xr.merge(dataset_dict.values())
        dataset = dataset.compute()
        dataset.attrs = {}
        return dataset


class TensoriseChannels:
    def __init__(
        self,
        stem: str,
        regex: Optional[str] = None,
        dim_name: Optional[str] = None,
        assign_coords: bool = True,
    ) -> None:
        self.stem = stem
        self.regex = regex if regex is not None else stem + "(\d+)"
        name = self.stem.split("/")[-1]
        self.dim_name = f"{name}_channel" if dim_name is None else dim_name
        self.assign_coords = assign_coords

    def __call__(self, dataset: xr.Dataset) -> xr.Dataset:
        group_keys = self._get_group_keys(dataset)

        # If we couldn't find any matching keys, do nothing.
        if len(group_keys) == 0:
            return dataset

        channels = [dataset[key] for key in group_keys]
        combined = xr.combine_nested(channels, concat_dim=self.dim_name)
        dataset[self.stem] = combined

        if self.assign_coords:
            dataset[self.stem] = dataset[self.stem].assign_coords(
                {self.dim_name: group_keys}
            )

        dataset[self.stem] = dataset[self.stem].chunk("auto")
        dataset[self.stem] = self._update_attributes(dataset[self.stem], channels)
        dataset = dataset.drop_vars(group_keys)
        dataset: xr.Dataset = dataset.compute()
        return dataset

    def _update_attributes(
        self, dataset: xr.Dataset, channels: list[xr.Dataset]
    ) -> xr.Dataset:
        attrs = channels[0].attrs
        channel_descriptions = [c.attrs.get("description", "") for c in channels]
        description = "\n".join(channel_descriptions)
        attrs["name"] = self.stem
        attrs["description"] = description
        attrs["channel_descriptions"] = channel_descriptions
        attrs["uuid"] = get_dataset_item_uuid(attrs["name"], attrs["shot_id"])
        attrs["shape"] = list(dataset.sizes.values())
        attrs["rank"] = len(attrs["shape"])
        attrs["dims"] = list(dataset.sizes.keys())
        attrs.pop("uda_name", "")
        attrs.pop("mds_name", "")
        dataset.attrs = attrs
        return dataset

    def _get_group_keys(self, dataset: xr.Dataset) -> list[str]:
        group_keys = dataset.data_vars.keys()
        group_keys = [
            key for key in group_keys if re.search(self.regex, key) is not None
        ]
        group_keys = self._sort_numerically(group_keys)
        return group_keys

    def _parse_digits(self, s):
        # Split the string into a list of numeric and non-numeric parts
        parts = re.split(self.regex, s)
        # Convert numeric parts to integers
        return [int(part) if part.isdigit() else part for part in parts]

    def _sort_numerically(self, strings: list[str]) -> list[str]:
        return sorted(strings, key=self._parse_digits)


class TransformUnits:
    def __init__(self):
        with Path(UNITS_MAPPING_FILE).open("r") as handle:
            self.units_map = json.load(handle)

        self.ureg = pint.UnitRegistry()
        self.ureg.load_definitions(CUSTOM_UNITS_FILE)

    def __call__(self, dataset: xr.Dataset) -> xr.Dataset:
        for array in dataset.data_vars.values():
            self._update_units(array)

        for array in dataset.coords.values():
            self._update_units(array)

        dataset = dataset.compute()
        return dataset

    def _update_units(self, array: xr.DataArray):
        units = array.attrs.get("units", "")
        units = self.units_map.get(units, units)
        units = self._parse_units(units)
        array.attrs["units"] = units

    def _parse_units(self, unit: str) -> str:
        try:
            unit = self.ureg.parse_units(unit)
            unit = format(unit, "~")
            return unit
        except Exception:
            return unit


class ASXTransform:
    """ASX is very special.

    The time points are actually the data and the data is blank.
    This transformation renames them and used the correct dimension mappings.
    """

    def __init__(self) -> None:
        with Path(DIMENSION_MAPPING_FILE).open("r") as handle:
            self.dimension_mapping = json.load(handle)

    def __call__(self, dataset: xr.Dataset) -> xr.Dataset:
        dataset = dataset.squeeze()
        name = dataset.attrs["name"]

        if name not in self.dimension_mapping:
            return dataset

        dataset = dataset.rename_dims(self.dimension_mapping[name])
        dataset = dataset.drop("data")
        dataset["data"] = dataset["time"]
        dataset = dataset.drop("time")
        dataset = dataset.compute()
        return dataset


class LCFSTransform:
    """LCFS transform for LCFS coordinates

    In MAST, the LCFS coordinates have a lot of padding.
    This transform groups the r and z parameters and crops the padding.
    """

    def __call__(self, dataset: xr.Dataset) -> xr.Dataset:
        if "lcfsr_c" not in dataset.data_vars:
            return dataset

        r = dataset["lcfsr_c"]
        fill_value = np.nanmax(r.values)
        max_index = np.max(np.argmax(r.values, axis=1))
        dataset = dataset.sel(lcfs_coords=dataset.lcfs_coords[:max_index])

        r = dataset["lcfsr_c"]
        z = dataset["lcfsz_c"]
        dataset["lcfsr_c"] = r.where(r.values != fill_value, np.nan)
        dataset["lcfsz_c"] = z.where(z.values != fill_value, np.nan)
        dataset = dataset.compute()
        return dataset


class AddGeometry:
    def __init__(self, stem: str, path: str):
        table = pq.read_table(path)
        geom_data = table.to_pandas()
        geom_data.drop("uda_name", inplace=True, axis=1)
        geom_data.columns = [stem + "_" + c for c in geom_data.columns]
        self.stem = stem
        index_name = f"{self.stem}_geometry_index"
        geom_data[index_name] = [
            f"{stem}{index+1:02}" for index in range(len(geom_data))
        ]
        geom_data = geom_data.set_index(index_name)
        self.geom_data = geom_data.to_xarray()

        if table.schema.metadata:
            arrow_metadata = {
                key.decode(): value.decode()
                for key, value in table.schema.metadata.items()
            }
            renamed_metadata = {"source": "geometry_source_file"}
            arrow_metadata = {
                renamed_metadata.get(key, key): value
                for key, value in arrow_metadata.items()
            }

        for field in table.schema:
            if field.metadata:
                field_metadata = {
                    key.decode(): value.decode()
                    for key, value in field.metadata.items()
                }
                self.geom_data[f"{stem}_{field.name}"].attrs.update(field_metadata)
                self.geom_data[f"{stem}_{field.name}"].attrs.update(arrow_metadata)

    def __call__(self, dataset: xr.Dataset) -> xr.Dataset:
        geom_data = self.geom_data.copy()
        dataset = xr.merge(
            [dataset, geom_data], combine_attrs="no_conflicts", join="left"
        )
        dataset = dataset.compute()
        return dataset


class AlignChannels:
    def __init__(self, source: str):
        self.source = source
        self.channel_dim = f"{source}_channel"
        self.geometry_dim = f"{source}_geometry_index"

    def __call__(self, dataset: xr.Dataset) -> xr.Dataset:
        geometry_index = dataset.coords[self.geometry_dim].values
        dataset = dataset.reindex({f"{self.source}_channel": geometry_index})
        dataset = dataset.drop_vars(self.geometry_dim)
        dataset = dataset.rename(
            {f"{self.source}_geometry_index": f"{self.source}_channel"}
        )

        return dataset


class AddXSXCameraParams:
    def __init__(self, stem: str, path: str):
        cam_data = pd.read_csv(path)
        cam_data.drop("name", inplace=True, axis=1)
        cam_data.drop("comment", inplace=True, axis=1)
        cam_data.columns = [stem + "_" + c for c in cam_data.columns]
        self.stem = stem
        index_name = f"{self.stem}_channel"
        cam_data[index_name] = [
            stem + "_" + str(index + 1) for index in range(len(cam_data))
        ]
        cam_data = cam_data.set_index(index_name)
        self.cam_data = cam_data.to_xarray()

    def __call__(self, dataset: xr.Dataset) -> xr.Dataset:
        cam_data = self.cam_data.copy()
        # if camera data in not in dataset, then skip and do nothing
        if self.stem not in dataset:
            return dataset
        dataset = xr.merge(
            [dataset, cam_data], combine_attrs="drop_conflicts", join="left"
        )
        dataset = dataset.compute()
        return dataset


class XDCRenameDimensions:
    """XDC is a special boi...

    XDC has dynamically named time dimensions. The same signal can be called 'time2' or 'time4'
    depending on what got written to disk.
    """

    def __call__(self, dataset: xr.Dataset) -> xr.Dataset:
        dataset = dataset.squeeze()
        for dim_name in dataset.sizes.keys():
            if "time" in dim_name and dim_name != "time":
                dataset = dataset.rename_dims({dim_name: "time"})
                dataset = dataset.rename_vars({dim_name: "time"})

        dataset = dataset.compute()
        return dataset


class ProcessImage:
    def __call__(self, dataset: dict[str, xr.Dataset]) -> xr.Dataset:
        dataset: xr.Dataset = list(dataset.values())[0]
        dataset.attrs["units"] = "pixels"
        dataset.attrs["shape"] = list(dataset.sizes.values())
        dataset.attrs["rank"] = len(dataset.sizes.values())
        dataset = dataset.compute()
        return dataset


class Pipeline:
    def __init__(self, transforms: list):
        self.transforms = transforms

    def __call__(self, x: Any) -> Any:
        for transform in self.transforms:
            x = transform(x)
        return x


class PipelineRegistry:
    def __init__(self) -> None:
        pass

    def get(self, name: str) -> Pipeline:
        if name not in self.pipelines:
            raise RuntimeError(f"{name} is not a registered source!")
        return self.pipelines[name]


class ReplaceInvalidValues:
    def __call__(self, dataset: xr.Dataset) -> xr.Dataset:
        dataset = dataset.where(dataset != -999, np.nan)
        dataset = dataset.compute()
        return dataset


class MASTUPipelineRegistry(PipelineRegistry):
    def __init__(self) -> None:
        dim_mapping_file = "mappings/mastu/dimensions.json"

        self.pipelines = {
            "amb": Pipeline(
                [
                    MapDict(RenameDimensions(dim_mapping_file)),
                    MapDict(StandardiseSignalDataset("amb")),
                    MergeDatasets(),
                    TransformUnits(),
                ]
            ),
            "amc": Pipeline(
                [
                    MapDict(RenameDimensions(dim_mapping_file)),
                    MapDict(StandardiseSignalDataset("amc")),
                    MergeDatasets(),
                    TransformUnits(),
                    RenameVariables(
                        {
                            "ip": "plasma_current",
                        }
                    ),
                ]
            ),
            "anb": Pipeline(
                [
                    MapDict(RenameDimensions(dim_mapping_file)),
                    MapDict(StandardiseSignalDataset("anb")),
                    MergeDatasets(),
                    TransformUnits(),
                ]
            ),
            "act": Pipeline(
                [
                    MapDict(RenameDimensions(dim_mapping_file)),
                    MapDict(StandardiseSignalDataset("act")),
                    MergeDatasets(),
                    TransformUnits(),
                ]
            ),
            "acu": Pipeline(
                [
                    MapDict(RenameDimensions(dim_mapping_file)),
                    MapDict(StandardiseSignalDataset("anb")),
                    MergeDatasets(),
                    TransformUnits(),
                ]
            ),
            "ayc": Pipeline(
                [
                    MapDict(RenameDimensions(dim_mapping_file)),
                    MergeDatasets(),
                    TransformUnits(),
                ]
            ),
            "ayd": Pipeline(
                [
                    MapDict(RenameDimensions(dim_mapping_file)),
                    MapDict(StandardiseSignalDataset("ayd")),
                    MergeDatasets(),
                    TransformUnits(),
                ]
            ),
            "epm": Pipeline(
                [
                    MapDict(RenameDimensions(dim_mapping_file)),
                    MergeDatasets(),
                    TransformUnits(),
                ]
            ),
<<<<<<< HEAD
=======
            "esm": Pipeline(
                [
                    MapDict(RenameDimensions(dim_mapping_file)),
                    MapDict(StandardiseSignalDataset("esm")),
                    MergeDatasets(),
                    TransformUnits(),
                ]
            ),
            "xsx": Pipeline(
                [
                    MapDict(RenameDimensions(dim_mapping_file)),
                    MapDict(StandardiseSignalDataset("xsx")),
                    MergeDatasets(),
                    TransformUnits(),
                    TensoriseChannels("hcam_l", regex=r"hcam_l_ch(\d+)"),
                    TensoriseChannels("hcam_u", regex=r"hcam_u_ch(\d+)"),
                    TensoriseChannels("tcam", regex=r"tcam_ch(\d+)"),
                ]
            ),
            "xdc": Pipeline(
                [
                    MapDict(RenameDimensions(dim_mapping_file)),
                    MapDict(StandardiseSignalDataset("xdc")),
                    MergeDatasets(),
                    TransformUnits(),
                ]
            ),
>>>>>>> 9db7d608
        }


class MASTPipelineRegistry(PipelineRegistry):
    def __init__(self) -> None:
        self.pipelines = {
            "abm": Pipeline(
                [
                    MapDict(RenameDimensions()),
                    MapDict(DropZeroDimensions()),
                    MergeDatasets(),
                    TransformUnits(),
                ]
            ),
            "acc": Pipeline(
                [
                    MapDict(RenameDimensions()),
                    MergeDatasets(),
                    TransformUnits(),
                ]
            ),
            "act": Pipeline(
                [
                    MapDict(RenameDimensions()),
                    MergeDatasets(),
                    TransformUnits(),
                ]
            ),
            "ada": Pipeline(
                [
                    MapDict(RenameDimensions()),
                    MergeDatasets(),
                    TransformUnits(),
                ]
            ),
            "aga": Pipeline(
                [
                    MapDict(RenameDimensions()),
                    MergeDatasets(),
                    TransformUnits(),
                ]
            ),
            "adg": Pipeline(
                [
                    MapDict(RenameDimensions()),
                    MergeDatasets(),
                    TransformUnits(),
                ]
            ),
            "ahx": Pipeline(
                [
                    MapDict(RenameDimensions()),
                    MergeDatasets(),
                    TransformUnits(),
                ]
            ),
            "aim": Pipeline(
                [
                    MapDict(RenameDimensions()),
                    MergeDatasets(),
                    TransformUnits(),
                ]
            ),
            "air": Pipeline(
                [
                    MapDict(RenameDimensions()),
                    MergeDatasets(),
                    TransformUnits(),
                ]
            ),
            "ait": Pipeline(
                [
                    MapDict(RenameDimensions()),
                    MergeDatasets(),
                    TransformUnits(),
                ]
            ),
            "alp": Pipeline(
                [
                    MapDict(RenameDimensions()),
                    MapDict(DropZeroDimensions()),
                    MapDict(RenameDimensions()),
                    MergeDatasets(),
                    TransformUnits(),
                ]
            ),
            "ama": Pipeline(
                [
                    MapDict(RenameDimensions()),
                    MergeDatasets(),
                    TransformUnits(),
                ]
            ),
            "amb": Pipeline(
                [
                    MapDict(RenameDimensions()),
                    MergeDatasets(),
                    TransformUnits(),
                    TensoriseChannels("ccbv"),
                    AddGeometry("ccbv", "geometry/data/amb/ccbv.parquet"),
                    AlignChannels("ccbv"),
                    TensoriseChannels("fl_cc"),
                    AddGeometry("fl_cc", "geometry/data/amb/fl_cc.parquet"),
                    AlignChannels("fl_cc"),
                    TensoriseChannels("fl_p2l", regex=r"fl_p2l_(\d+)"),
                    AddGeometry("fl_p2l", "geometry/data/amb/fl_p2l.parquet"),
                    AlignChannels("fl_p2l"),
                    TensoriseChannels("fl_p3l", regex=r"fl_p3l_(\d+)"),
                    AddGeometry("fl_p3l", "geometry/data/amb/fl_p3l.parquet"),
                    AlignChannels("fl_p3l"),
                    TensoriseChannels("fl_p4l", regex=r"fl_p4l_(\d+)"),
                    AddGeometry("fl_p4l", "geometry/data/amb/fl_p4l.parquet"),
                    AlignChannels("fl_p4l"),
                    TensoriseChannels("fl_p5l", regex=r"fl_p5l_(\d+)"),
                    AddGeometry("fl_p5l", "geometry/data/amb/fl_p5l.parquet"),
                    AlignChannels("fl_p5l"),
                    TensoriseChannels("fl_p6l", regex=r"fl_p6l_(\d+)"),
                    AddGeometry("fl_p6l", "geometry/data/amb/fl_p6l.parquet"),
                    AlignChannels("fl_p6l"),
                    TensoriseChannels("fl_p2u", regex=r"fl_p2u_(\d+)"),
                    AddGeometry("fl_p2u", "geometry/data/amb/fl_p2u.parquet"),
                    AlignChannels("fl_p2u"),
                    TensoriseChannels("fl_p3u", regex=r"fl_p3u_(\d+)"),
                    AddGeometry("fl_p3u", "geometry/data/amb/fl_p3u.parquet"),
                    AlignChannels("fl_p3u"),
                    TensoriseChannels("fl_p4u", regex=r"fl_p4u_(\d+)"),
                    AddGeometry("fl_p4u", "geometry/data/amb/fl_p4u.parquet"),
                    AlignChannels("fl_p4u"),
                    TensoriseChannels("fl_p5u", regex=r"fl_p5u_(\d+)"),
                    AddGeometry("fl_p5u", "geometry/data/amb/fl_p5u.parquet"),
                    AlignChannels("fl_p5u"),
                    TensoriseChannels("obr"),
                    AddGeometry("obr", "geometry/data/amb/xma_obr.parquet"),
                    AlignChannels("obr"),
                    TensoriseChannels("obv"),
                    AddGeometry("obv", "geometry/data/amb/xma_obv.parquet"),
                    AlignChannels("obv"),
                ]
            ),
            "amc": Pipeline(
                [
                    MapDict(RenameDimensions()),
                    MergeDatasets(),
                    TransformUnits(),
                    AddGeometry(
                        "p2il_coil_current",
                        "geometry/data/amc/amc_p2il_coil_current.parquet",
                    ),
                    AlignChannels("p2il_coil_current"),
                    AddGeometry(
                        "p2iu_coil_current",
                        "geometry/data/amc/amc_p2iu_coil_current.parquet",
                    ),
                    AlignChannels("p2iu_coil_current"),
                    AddGeometry(
                        "p2l_case_current",
                        "geometry/data/amc/amc_p2l_case_current.parquet",
                    ),
                    AlignChannels("p2l_case_current"),
                    AddGeometry(
                        "p2ol_coil_current",
                        "geometry/data/amc/amc_p2ol_coil_current.parquet",
                    ),
                    AlignChannels("p2ol_coil_current"),
                    AddGeometry(
                        "p2ou_coil_current",
                        "geometry/data/amc/amc_p2ou_coil_current.parquet",
                    ),
                    AlignChannels("p2ou_coil_current"),
                    AddGeometry(
                        "p2u_case_current",
                        "geometry/data/amc/amc_p2u_case_current.parquet",
                    ),
                    AlignChannels("p2u_case_current"),
                    AddGeometry(
                        "p3l_case_current",
                        "geometry/data/amc/amc_p3l_case_current.parquet",
                    ),
                    AlignChannels("p3l_case_current"),
                    AddGeometry(
                        "p3l_coil_current",
                        "geometry/data/amc/amc_p3l_coil_current.parquet",
                    ),
                    AlignChannels("p3l_coil_current"),
                    AddGeometry(
                        "p3u_case_current",
                        "geometry/data/amc/amc_p3u_case_current.parquet",
                    ),
                    AlignChannels("p3u_case_current"),
                    AddGeometry(
                        "p3u_coil_current",
                        "geometry/data/amc/amc_p3u_coil_current.parquet",
                    ),
                    AlignChannels("p3u_coil_current"),
                    AddGeometry(
                        "p4l_case_current",
                        "geometry/data/amc/amc_p4l_case_current.parquet",
                    ),
                    AlignChannels("p4l_case_current"),
                    AddGeometry(
                        "p4l_coil_current",
                        "geometry/data/amc/amc_p4l_coil_current.parquet",
                    ),
                    AlignChannels("p4l_coil_current"),
                    AddGeometry(
                        "p4u_case_current",
                        "geometry/data/amc/amc_p4u_case_current.parquet",
                    ),
                    AlignChannels("p4u_case_current"),
                    AddGeometry(
                        "p4u_coil_current",
                        "geometry/data/amc/amc_p4u_coil_current.parquet",
                    ),
                    AlignChannels("p4u_coil_current"),
                    AddGeometry(
                        "p5l_case_current",
                        "geometry/data/amc/amc_p5l_case_current.parquet",
                    ),
                    AlignChannels("p5l_case_current"),
                    AddGeometry(
                        "p5l_coil_current",
                        "geometry/data/amc/amc_p5l_coil_current.parquet",
                    ),
                    AlignChannels("p5l_coil_current"),
                    AddGeometry(
                        "p5u_case_current",
                        "geometry/data/amc/amc_p5u_case_current.parquet",
                    ),
                    AlignChannels("p5u_case_current"),
                    AddGeometry(
                        "p5u_coil_current",
                        "geometry/data/amc/amc_p5u_coil_current.parquet",
                    ),
                    AlignChannels("p5u_coil_current"),
                    AddGeometry(
                        "p6l_case_current",
                        "geometry/data/amc/amc_p6l_case_current.parquet",
                    ),
                    AlignChannels("p6l_case_current"),
                    AddGeometry(
                        "p6l_coil_current",
                        "geometry/data/amc/amc_p6l_coil_current.parquet",
                    ),
                    AlignChannels("p6l_coil_current"),
                    AddGeometry(
                        "p6u_case_current",
                        "geometry/data/amc/amc_p6u_case_current.parquet",
                    ),
                    AlignChannels("p6u_case_current"),
                    AddGeometry(
                        "p6u_coil_current",
                        "geometry/data/amc/amc_p6u_coil_current.parquet",
                    ),
                    AlignChannels("p6u_coil_current"),
                    AddGeometry(
                        "sol_current", "geometry/data/amc/amc_sol_current.parquet"
                    ),
                    AlignChannels("sol_current"),
                ]
            ),
            "amh": Pipeline(
                [
                    MapDict(RenameDimensions()),
                    MergeDatasets(),
                    TransformUnits(),
                ]
            ),
            "amm": Pipeline(
                [
                    MapDict(RenameDimensions()),
                    MergeDatasets(),
                    TransformUnits(),
                    AddGeometry("botcol", "geometry/data/amm/amm_botcol.parquet"),
                    AlignChannels("botcol"),
                    AddGeometry(
                        "endcrown_l", "geometry/data/amm/amm_endcrown_l.parquet"
                    ),
                    AlignChannels("endcrown_l"),
                    AddGeometry(
                        "endcrown_u", "geometry/data/amm/amm_endcrown_u.parquet"
                    ),
                    AlignChannels("endcrown_u"),
                    TensoriseChannels("incon"),
                    AddGeometry("incon", "geometry/data/amm/amm_incon.parquet"),
                    AlignChannels("incon"),
                    TensoriseChannels("lhorw"),
                    AddGeometry("lhorw", "geometry/data/amm/amm_lhorw.parquet"),
                    AlignChannels("lhorw"),
                    TensoriseChannels("mid"),
                    AddGeometry("mid", "geometry/data/amm/amm_mid.parquet"),
                    AlignChannels("mid"),
                    AddGeometry("p2larm1", "geometry/data/amm/amm_p2larm1.parquet"),
                    AlignChannels("p2larm1"),
                    AddGeometry("p2larm2", "geometry/data/amm/amm_p2larm2.parquet"),
                    AlignChannels("p2larm2"),
                    AddGeometry("p2larm3", "geometry/data/amm/amm_p2larm3.parquet"),
                    AlignChannels("p2larm3"),
                    AddGeometry("p2ldivpl1", "geometry/data/amm/amm_p2ldivpl1.parquet"),
                    AlignChannels("p2ldivpl1"),
                    AddGeometry("p2ldivpl2", "geometry/data/amm/amm_p2ldivpl2.parquet"),
                    AlignChannels("p2ldivpl2"),
                    AddGeometry("p2uarm1", "geometry/data/amm/amm_p2uarm1.parquet"),
                    AlignChannels("p2uarm1"),
                    AddGeometry("p2uarm2", "geometry/data/amm/amm_p2uarm2.parquet"),
                    AlignChannels("p2uarm2"),
                    AddGeometry("p2uarm3", "geometry/data/amm/amm_p2uarm3.parquet"),
                    AlignChannels("p2uarm3"),
                    AddGeometry("p2udivpl1", "geometry/data/amm/amm_p2udivpl1.parquet"),
                    AlignChannels("p2udivpl1"),
                    TensoriseChannels("ring"),
                    AddGeometry("ring", "geometry/data/amm/amm_ring.parquet"),
                    AlignChannels("ring"),
                    TensoriseChannels("rodgr"),
                    AddGeometry("rodgr", "geometry/data/amm/amm_rodr.parquet"),
                    AlignChannels("rodgr"),
                    AddGeometry("topcol", "geometry/data/amm/amm_topcol.parquet"),
                    AlignChannels("topcol"),
                    TensoriseChannels("uhorw"),
                    AddGeometry("uhorw", "geometry/data/amm/amm_uhorw.parquet"),
                    AlignChannels("uhorw"),
                    TensoriseChannels("vertw"),
                    AddGeometry("vertw", "geometry/data/amm/amm_vertw.parquet"),
                    AlignChannels("vertw"),
                ]
            ),
            "ams": Pipeline(
                [
                    MapDict(RenameDimensions()),
                    MergeDatasets(),
                    TransformUnits(),
                ]
            ),
            "anb": Pipeline(
                [
                    MapDict(RenameDimensions()),
                    MergeDatasets(),
                    TransformUnits(),
                ]
            ),
            "ane": Pipeline(
                [
                    MapDict(RenameDimensions()),
                    MergeDatasets(),
                    TransformUnits(),
                ]
            ),
            "ant": Pipeline(
                [
                    MapDict(RenameDimensions()),
                    MergeDatasets(),
                    TransformUnits(),
                ]
            ),
            "anu": Pipeline(
                [
                    MapDict(RenameDimensions()),
                    MergeDatasets(),
                    TransformUnits(),
                ]
            ),
            "aoe": Pipeline(
                [
                    MapDict(RenameDimensions()),
                    MapDict(RenameDimensions()),
                    MergeDatasets(),
                    TransformUnits(),
                ]
            ),
            "arp": Pipeline(
                [
                    MapDict(RenameDimensions()),
                    MergeDatasets(),
                    TransformUnits(),
                ]
            ),
            "asb": Pipeline(
                [
                    MapDict(RenameDimensions()),
                    MergeDatasets(),
                    TransformUnits(),
                ]
            ),
            "asm": Pipeline(
                [
                    MapDict(RenameDimensions()),
                    MergeDatasets(),
                    TensoriseChannels("sad_m"),
                    TransformUnits(),
                ]
            ),
            "asx": Pipeline(
                [
                    MapDict(RenameDimensions()),
                    MapDict(ASXTransform()),
                    MergeDatasets(),
                    TransformUnits(),
                ]
            ),
            "atm": Pipeline(
                [
                    MapDict(RenameDimensions()),
                    MergeDatasets(),
                    TransformUnits(),
                    RenameVariables(
                        {
                            "r": "radius",
                        }
                    ),
                ]
            ),
            "ayc": Pipeline(
                [
                    MapDict(RenameDimensions()),
<<<<<<< HEAD
                    DropCoordinates("segment_number", ["time_segment"]),
                    DropDatasets(["time"]),
=======
                    MapDict(StandardiseSignalDataset("ayc")),
                    DropCoordinates("ayc/segment_number", ["time_segment"]),
                    DropDatasets(["ayc/time"]),
>>>>>>> 9db7d608
                    MergeDatasets(),
                    TransformUnits(),
                    RenameVariables(
                        {
                            "r": "radius",
                        }
                    ),
                ]
            ),
            "aye": Pipeline(
                [
                    MapDict(RenameDimensions()),
                    MergeDatasets(),
                    TransformUnits(),
                ]
            ),
            "efm": Pipeline(
                [
                    DropDatasets(
                        [
                            "fcoil_n",
                            "fcoil_segs_n",
                            "limitern",
                            "magpr_n",
                            "silop_n",
                            "shot_number",
                        ]
                    ),
                    MapDict(ReplaceInvalidValues()),
                    MapDict(DropZeroDimensions()),
                    MapDict(RenameDimensions()),
                    MergeDatasets(),
                    LCFSTransform(),
                    TransformUnits(),
                    RenameVariables(
                        {
                            "plasma_currc": "plasma_current_c",
                            "plasma_currx": "plasma_current_x",
                            "plasma_currrz": "plasma_current_rz",
                            "lcfsr_c": "lcfs_r",
                            "lcfsz_c": "lcfs_z",
                        }
                    ),
                ]
            ),
            "esm": Pipeline(
                [
                    MapDict(DropZeroDimensions()),
                    MapDict(RenameDimensions()),
                    MergeDatasets(),
                    TransformUnits(),
                ]
            ),
            "esx": Pipeline(
                [
                    MapDict(RenameDimensions()),
                    MergeDatasets(),
                    TransformUnits(),
                ]
            ),
            "rba": Pipeline([ProcessImage()]),
            "rbb": Pipeline([ProcessImage()]),
            "rbc": Pipeline([ProcessImage()]),
            "rcc": Pipeline([ProcessImage()]),
            "rca": Pipeline([ProcessImage()]),
            "rco": Pipeline([ProcessImage()]),
            "rdd": Pipeline([ProcessImage()]),
            "rgb": Pipeline([ProcessImage()]),
            "rgc": Pipeline([ProcessImage()]),
            "rir": Pipeline([ProcessImage()]),
            "rit": Pipeline([ProcessImage()]),
            "xdc": Pipeline(
                [
                    MapDict(RenameDimensions()),
                    MergeDatasets(),
                    TransformUnits(),
                ]
            ),
            "xim": Pipeline(
                [
                    MapDict(RenameDimensions()),
                    MergeDatasets(),
                    TransformUnits(),
                ]
            ),
            "xmo": Pipeline(
                [
                    MapDict(RenameDimensions()),
                    MergeDatasets(),
                    TransformUnits(),
                ]
            ),
            "xpc": Pipeline(
                [
                    MapDict(RenameDimensions()),
                    MergeDatasets(),
                    TransformUnits(),
                ]
            ),
            "xsx": Pipeline(
                [
                    MapDict(RenameDimensions()),
                    MergeDatasets(),
                    RenameVariables(
                        {
                            "hcaml#1": "hcam_l_1",
                            "hcaml#10": "hcam_l_10",
                            "hcaml#11": "hcam_l_11",
                            "hcaml#12": "hcam_l_12",
                            "hcaml#13": "hcam_l_13",
                            "hcaml#14": "hcam_l_14",
                            "hcaml#15": "hcam_l_15",
                            "hcaml#16": "hcam_l_16",
                            "hcaml#17": "hcam_l_17",
                            "hcaml#18": "hcam_l_18",
                            "hcaml#2": "hcam_l_2",
                            "hcaml#3": "hcam_l_3",
                            "hcaml#4": "hcam_l_4",
                            "hcaml#5": "hcam_l_5",
                            "hcaml#6": "hcam_l_6",
                            "hcaml#7": "hcam_l_7",
                            "hcaml#8": "hcam_l_8",
                            "hcaml#9": "hcam_l_9",
                            "hcamu#1": "hcam_u_1",
                            "hcamu#10": "hcam_u_10",
                            "hcamu#11": "hcam_u_11",
                            "hcamu#12": "hcam_u_12",
                            "hcamu#13": "hcam_u_13",
                            "hcamu#14": "hcam_u_14",
                            "hcamu#15": "hcam_u_15",
                            "hcamu#16": "hcam_u_16",
                            "hcamu#17": "hcam_u_17",
                            "hcamu#18": "hcam_u_18",
                            "hcamu#2": "hcam_u_2",
                            "hcamu#3": "hcam_u_3",
                            "hcamu#4": "hcam_u_4",
                            "hcamu#5": "hcam_u_5",
                            "hcamu#6": "hcam_u_6",
                            "hcamu#7": "hcam_u_7",
                            "hcamu#8": "hcam_u_8",
                            "hcamu#9": "hcam_u_9",
                            "tcam#1": "tcam_1",
                            "tcam#10": "tcam_10",
                            "tcam#11": "tcam_11",
                            "tcam#12": "tcam_12",
                            "tcam#13": "tcam_13",
                            "tcam#14": "tcam_14",
                            "tcam#15": "tcam_15",
                            "tcam#16": "tcam_16",
                            "tcam#17": "tcam_17",
                            "tcam#18": "tcam_18",
                            "tcam#2": "tcam_2",
                            "tcam#3": "tcam_3",
                            "tcam#4": "tcam_4",
                            "tcam#5": "tcam_5",
                            "tcam#6": "tcam_6",
                            "tcam#7": "tcam_7",
                            "tcam#8": "tcam_8",
                            "tcam#9": "tcam_9",
                        }
                    ),
                    TransformUnits(),
                    TensoriseChannels("v_ste29", regex=r"v_ste29_(\d+)"),
                    AddGeometry(
                        "v_ste29", "geometry/data/xsx/ssx_inner_vertical_cam.parquet"
                    ),
                    AlignChannels("v_ste29"),
                    TensoriseChannels("hcam_l", regex=r"hcam_l_(\d+)"),
                    AddGeometry(
                        "hcam_l", "geometry/data/xsx/ssx_lower_horizontal_cam.parquet"
                    ),
                    AlignChannels("hcam_l"),
                    TensoriseChannels("tcam", regex=r"tcam_(\d+)"),
                    AddGeometry("tcam", "geometry/data/xsx/ssx_tangential_cam.parquet"),
                    AlignChannels("tcam"),
                    TensoriseChannels("hpzr", regex=r"hpzr_(\d+)"),
                    AddGeometry(
                        "hpzr", "geometry/data/xsx/ssx_third_horizontal_cam.parquet"
                    ),
                    AlignChannels("hpzr"),
                    TensoriseChannels("hcam_u", regex=r"hcam_u_(\d+)"),
                    AddGeometry(
                        "hcam_u", "geometry/data/xsx/ssx_upper_horizontal_cam.parquet"
                    ),
                    AlignChannels("hcam_u"),
                    TensoriseChannels("v_ste36", regex=r"v_ste36_(\d+)"),
                    AddGeometry(
                        "v_ste36", "geometry/data/xsx/ssx_outer_vertical_cam.parquet"
                    ),
                    AlignChannels("v_ste36"),
                ]
            ),
            "xma": Pipeline(
                [
                    MapDict(RenameDimensions()),
                    MergeDatasets(),
                    TransformUnits(),
                    TensoriseChannels("ccbv", regex=r"ccbv_(\d+)"),
                    AddGeometry("ccbv", "geometry/data/xma/ccbv.parquet"),
                    AlignChannels("ccbv"),
                    TensoriseChannels("fl_cc"),
                    AddGeometry("fl_cc", "geometry/data/xma/fl_cc.parquet"),
                    AlignChannels("fl_cc"),
                    TensoriseChannels("fl_p2l"),
                    AddGeometry("fl_p2l", "geometry/data/xma/fl_p2l.parquet"),
                    AlignChannels("fl_p2l"),
                    TensoriseChannels("fl_p3l"),
                    AddGeometry("fl_p3l", "geometry/data/xma/fl_p3l.parquet"),
                    AlignChannels("fl_p3l"),
                    TensoriseChannels("fl_p4l"),
                    AddGeometry("fl_p4l", "geometry/data/xma/fl_p4l.parquet"),
                    AlignChannels("fl_p4l"),
                    TensoriseChannels("fl_p5l"),
                    AddGeometry("fl_p5l", "geometry/data/xma/fl_p5l.parquet"),
                    AlignChannels("fl_p5l"),
                    TensoriseChannels("fl_p6l"),
                    AddGeometry("fl_p6l", "geometry/data/xma/fl_p6l.parquet"),
                    AlignChannels("fl_p6l"),
                    TensoriseChannels("fl_p2u"),
                    AddGeometry("fl_p2u", "geometry/data/xma/fl_p2u.parquet"),
                    AlignChannels("fl_p2u"),
                    TensoriseChannels("fl_p3u"),
                    AddGeometry("fl_p3u", "geometry/data/xma/fl_p3u.parquet"),
                    AlignChannels("fl_p3u"),
                    TensoriseChannels("fl_p4u"),
                    AddGeometry("fl_p4u", "geometry/data/xma/fl_p4u.parquet"),
                    AlignChannels("fl_p4u"),
                    TensoriseChannels("fl_p5u"),
                    AddGeometry("fl_p5u", "geometry/data/xma/fl_p5u.parquet"),
                    AlignChannels("fl_p5u"),
                    TensoriseChannels("obr", regex=r"obr_(\d+)"),
                    AddGeometry("obr", "geometry/data/xma/xma_obr.parquet"),
                    AlignChannels("obr"),
                    TensoriseChannels("obv", regex=r"obv_(\d+)"),
                    AddGeometry("obv", "geometry/data/xma/xma_obv.parquet"),
                    AlignChannels("obv"),
                ]
            ),
            "xmb": Pipeline(
                [
                    MapDict(RenameDimensions()),
                    MergeDatasets(),
                    TransformUnits(),
                    TensoriseChannels("sad_out_l"),
                    AddGeometry("sad_out_l", "geometry/data/xmb/xmb_sad_l.parquet"),
                    AlignChannels("sad_out_l"),
                    TensoriseChannels("sad_out_u"),
                    AddGeometry("sad_out_u", "geometry/data/xmb/xmb_sad_u.parquet"),
                    AlignChannels("sad_out_u"),
                    TensoriseChannels("sad_out_m"),
                    AddGeometry("sad_out_m", "geometry/data/xmb/xmb_sad_m.parquet"),
                    AlignChannels("sad_out_m"),
                ]
            ),
            "xmc": Pipeline(
                [
                    MapDict(RenameDimensions()),
                    MergeDatasets(),
                    TransformUnits(),
                    TensoriseChannels("cc_mt", regex=r"cc_mt_(\d+)"),
                    AddGeometry("cc_mt", "geometry/data/xmc/ccmt.parquet"),
                    AlignChannels("cc_mt"),
                    TensoriseChannels("cc_mv", regex=r"cc_mv_(\d+)"),
                    AddGeometry("cc_mv", "geometry/data/xmc/ccmv.parquet"),
                    AlignChannels("cc_mv"),
                    TensoriseChannels("omv", regex=r"omv_(\d+)"),
                    AddGeometry("omv", "geometry/data/xmc/xmc_omv.parquet"),
                    AlignChannels("omv"),
                ]
            ),
            "xmp": Pipeline(
                [
                    MapDict(RenameDimensions()),
                    MergeDatasets(),
                    TransformUnits(),
                ]
            ),
            "xms": Pipeline(
                [
                    MapDict(RenameDimensions()),
                    MergeDatasets(),
                    TransformUnits(),
                ]
            ),
        }<|MERGE_RESOLUTION|>--- conflicted
+++ resolved
@@ -99,52 +99,6 @@
                     datasets[name] = dataset.drop_vars(key)
         return datasets
 
-<<<<<<< HEAD
-=======
-
-class StandardiseSignalDataset:
-    def __init__(self, source: str, squeeze_dataset: bool = True) -> None:
-        self.source = source
-        self.squeeze_dataset = squeeze_dataset
-
-    def __call__(self, dataset: xr.Dataset) -> xr.Dataset:
-        if self.squeeze_dataset:
-            dataset = dataset.squeeze(drop=True)
-
-        name = dataset.attrs["name"].split("/")[-1]
-
-        # Drop error if all zeros
-        if (dataset["error"].values == 0).all():
-            dataset = dataset.drop_vars("error")
-
-        # Rename variables
-        new_names = {}
-        if "error" in dataset:
-            new_names["data"] = name
-            new_names["error"] = "_".join([name, "error"])
-        else:
-            name = (
-                name + "_"
-                if name == "time" or name in dataset.data_vars or name in dataset.coords
-                else name
-            )
-            new_names["data"] = name
-
-        dataset = dataset.rename(new_names)
-        dataset = self._drop_unused_coords(dataset)
-
-        if "time" in dataset.dims:
-            dataset = dataset.drop_duplicates(dim="time")
-
-        # Update attributes
-        attrs = dataset.attrs
-        attrs["name"] = self.source + "/" + new_names["data"]
-        attrs["dims"] = list(dataset.sizes.keys())
-        dataset[new_names["data"]].attrs = attrs
-        dataset = dataset.compute()
-        return dataset
-
->>>>>>> 9db7d608
     def _drop_unused_coords(self, data: xr.Dataset) -> xr.Dataset:
         used_coords = set()
         for var in data.data_vars.values():
@@ -480,7 +434,6 @@
             "amb": Pipeline(
                 [
                     MapDict(RenameDimensions(dim_mapping_file)),
-                    MapDict(StandardiseSignalDataset("amb")),
                     MergeDatasets(),
                     TransformUnits(),
                 ]
@@ -488,7 +441,6 @@
             "amc": Pipeline(
                 [
                     MapDict(RenameDimensions(dim_mapping_file)),
-                    MapDict(StandardiseSignalDataset("amc")),
                     MergeDatasets(),
                     TransformUnits(),
                     RenameVariables(
@@ -501,7 +453,6 @@
             "anb": Pipeline(
                 [
                     MapDict(RenameDimensions(dim_mapping_file)),
-                    MapDict(StandardiseSignalDataset("anb")),
                     MergeDatasets(),
                     TransformUnits(),
                 ]
@@ -509,7 +460,6 @@
             "act": Pipeline(
                 [
                     MapDict(RenameDimensions(dim_mapping_file)),
-                    MapDict(StandardiseSignalDataset("act")),
                     MergeDatasets(),
                     TransformUnits(),
                 ]
@@ -517,7 +467,6 @@
             "acu": Pipeline(
                 [
                     MapDict(RenameDimensions(dim_mapping_file)),
-                    MapDict(StandardiseSignalDataset("anb")),
                     MergeDatasets(),
                     TransformUnits(),
                 ]
@@ -532,7 +481,6 @@
             "ayd": Pipeline(
                 [
                     MapDict(RenameDimensions(dim_mapping_file)),
-                    MapDict(StandardiseSignalDataset("ayd")),
                     MergeDatasets(),
                     TransformUnits(),
                 ]
@@ -544,12 +492,9 @@
                     TransformUnits(),
                 ]
             ),
-<<<<<<< HEAD
-=======
             "esm": Pipeline(
                 [
                     MapDict(RenameDimensions(dim_mapping_file)),
-                    MapDict(StandardiseSignalDataset("esm")),
                     MergeDatasets(),
                     TransformUnits(),
                 ]
@@ -557,7 +502,6 @@
             "xsx": Pipeline(
                 [
                     MapDict(RenameDimensions(dim_mapping_file)),
-                    MapDict(StandardiseSignalDataset("xsx")),
                     MergeDatasets(),
                     TransformUnits(),
                     TensoriseChannels("hcam_l", regex=r"hcam_l_ch(\d+)"),
@@ -568,12 +512,10 @@
             "xdc": Pipeline(
                 [
                     MapDict(RenameDimensions(dim_mapping_file)),
-                    MapDict(StandardiseSignalDataset("xdc")),
-                    MergeDatasets(),
-                    TransformUnits(),
-                ]
-            ),
->>>>>>> 9db7d608
+                    MergeDatasets(),
+                    TransformUnits(),
+                ]
+            ),
         }
 
 
@@ -987,14 +929,8 @@
             "ayc": Pipeline(
                 [
                     MapDict(RenameDimensions()),
-<<<<<<< HEAD
                     DropCoordinates("segment_number", ["time_segment"]),
                     DropDatasets(["time"]),
-=======
-                    MapDict(StandardiseSignalDataset("ayc")),
-                    DropCoordinates("ayc/segment_number", ["time_segment"]),
-                    DropDatasets(["ayc/time"]),
->>>>>>> 9db7d608
                     MergeDatasets(),
                     TransformUnits(),
                     RenameVariables(
