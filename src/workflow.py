import s3fs
import logging
from pathlib import Path
from dask.distributed import Client, as_completed
from src.task import (
    CreateDatasetTask,
    UploadDatasetTask,
    CleanupDatasetTask,
    CreateSignalMetadataTask,
    CreateSourceMetadataTask,
)
from src.uploader import UploadConfig

logging.basicConfig(level=logging.INFO)


class MetadataWorkflow:

    def __init__(self, data_dir: str):
        self.data_dir = Path(data_dir)

    def __call__(self, shot: int):
        try:
            signal_metadata = CreateSignalMetadataTask(self.data_dir / "signals", shot)
            signal_metadata()
        except Exception as e:
            logging.error(f"Could not parse signal metadata for shot {shot}: {e}")

        try:
            source_metadata = CreateSourceMetadataTask(self.data_dir / "sources", shot)
            source_metadata()
        except Exception as e:
            logging.error(f"Could not parse source metadata for shot {shot}: {e}")


class S3IngestionWorkflow:

    def __init__(
        self,
        metadata_dir: str,
        data_dir: str,
        upload_config: UploadConfig,
        force: bool = True,
        signal_names: list[str] = [],
        source_names: list[str] = [],
        file_format: str = 'zarr',
        facility: str = "MAST",
    ):
        self.metadata_dir = metadata_dir
        self.data_dir = Path(data_dir)
        self.upload_config = upload_config
        self.force = force
        self.signal_names = signal_names
        self.source_names = source_names
        self.fs = s3fs.S3FileSystem(
            anon=True, client_kwargs={"endpoint_url": self.upload_config.endpoint_url}
        )
        self.file_format = file_format
        self.facility = facility

    def __call__(self, shot: int):
        local_path = self.data_dir / f"{shot}.{self.file_format}"
        create = CreateDatasetTask(
            self.metadata_dir,
            self.data_dir,
            shot,
            self.signal_names,
            self.source_names,
            self.file_format,
            self.facility
        )

        upload = UploadDatasetTask(local_path, self.upload_config)
        cleanup = CleanupDatasetTask(local_path)

        try:
            url = self.upload_config.url + f"{shot}.{self.file_format}"
            if self.force or not self.fs.exists(url):
                create()
                upload()
            else:
                logging.info(f"Skipping shot {shot} as it already exists")
        except Exception as e:
            logging.error(f"Failed to run workflow with error {type(e)}: {e}")

        cleanup()

class LocalIngestionWorkflow:

    def __init__(
        self,
        metadata_dir: str,
        data_dir: str,
        force: bool = True,
        signal_names: list[str] = [],
        source_names: list[str] = [],
        file_format: str = 'zarr',
        facility: str = "MAST"
    ):
        self.metadata_dir = metadata_dir
        self.data_dir = Path(data_dir)
        self.force = force
        self.signal_names = signal_names
        self.source_names = source_names
        self.file_format = file_format
        self.facility = facility

    def __call__(self, shot: int):
        self.data_dir.mkdir(exist_ok=True, parents=True)

        create = CreateDatasetTask(
            self.metadata_dir,
            self.data_dir,
            shot,
            self.signal_names,
            self.source_names,
            self.file_format,
            self.facility
        )

        try:
            create()
        except Exception as e:
            import traceback
<<<<<<< HEAD
            trace = traceback.format_exc()
            logging.error(f"Failed to run workflow with error {type(e)}: {e}\n{trace}")
=======
            traceback.print_exc()
            print(traceback.format_exc())
            logging.error(f"Failed to run workflow with error {type(e)}: {e}")
>>>>>>> 2872c181





class WorkflowManager:

    def __init__(self, workflow):
        self.workflow = workflow

    def run_workflows(self, shot_list: list[int], parallel=True):
        if parallel:
            self._run_workflows_parallel(shot_list)
        else:
            self._run_workflows_serial(shot_list)

    def _run_workflows_serial(self, shot_list: list[int]):
        n = len(shot_list)
        for i, shot in enumerate(shot_list):
            logging.info(f"Done shot {i+1}/{n} = {(i+1)/n*100:.2f}%")

    def _run_workflows_parallel(self, shot_list: list[int]):
        dask_client = Client()
        tasks = []

        for shot in shot_list:
            task = dask_client.submit(self.workflow, shot)
            tasks.append(task)

        n = len(tasks)
        for i, task in enumerate(as_completed(tasks)):
            logging.info(f"Done shot {i+1}/{n} = {(i+1)/n*100:.2f}%")<|MERGE_RESOLUTION|>--- conflicted
+++ resolved
@@ -122,14 +122,8 @@
             create()
         except Exception as e:
             import traceback
-<<<<<<< HEAD
             trace = traceback.format_exc()
             logging.error(f"Failed to run workflow with error {type(e)}: {e}\n{trace}")
-=======
-            traceback.print_exc()
-            print(traceback.format_exc())
-            logging.error(f"Failed to run workflow with error {type(e)}: {e}")
->>>>>>> 2872c181
 
 
 
